version: '3.8'

services:
  web:
    build: .
    ports:
      - "8000:8000"
    volumes:
      - employee-data:/app/data
    env_file:
      - .env.docker
    restart: always

  cloudflared:
    image: cloudflare/cloudflared:latest
    restart: always
    environment:
<<<<<<< HEAD
      - TUNNEL_TOKEN=${TUNNEL_TOKEN}
=======
      - TUNNEL_TOKEN=your token
>>>>>>> d8a691d5
    command: tunnel run
    depends_on:
      - web

volumes:
  employee-data:<|MERGE_RESOLUTION|>--- conflicted
+++ resolved
@@ -15,11 +15,7 @@
     image: cloudflare/cloudflared:latest
     restart: always
     environment:
-<<<<<<< HEAD
       - TUNNEL_TOKEN=${TUNNEL_TOKEN}
-=======
-      - TUNNEL_TOKEN=your token
->>>>>>> d8a691d5
     command: tunnel run
     depends_on:
       - web
